from setuptools import setup, find_packages

extra_dev = [
    'pytest',
]

<<<<<<< HEAD
extra_utils = [
    'rich',
    'progressbar2',
    'progress',
    'tqdm',
    'opencv-python',
    'matplotlib',
    'seaborn',
]

extra_rl = [
    'imitation',
    'stable-baselines3==1.8.0',
    'torch',
]

extra = extra_dev + extra_rl

=======
>>>>>>> 95f52404

setup(
    name='cathsim',
    version='0.1.dev1',
    url='cathsim.github.io',
    author='Tudor Jianu',
    author_email='tudorjnu@gmail.com',
    packages=find_packages(
        where='src',
        include=[
            'cathsim',
            'rl',
            'human',
            'evaluation',
        ]
    ),
    setup_requires=[
        "setuptools==58.0.0",
    ],
    install_requires=[
        'gym==0.21.*',
        'dm-control',
        'pyyaml',
<<<<<<< HEAD
        'mergedeep',
        *extra_rl,
        *extra_utils,
=======
        'opencv-python',
        'matplotlib',
        'stable-baselines3==1.8.0',
        'torch',
        'imitation',
        'tqdm',
        'rich',
        'mergedeep',
        'progressbar2',
        'progress',
>>>>>>> 95f52404
    ],
    extras_require={
        'dev': extra_dev,
    },
    entry_points={
        'console_scripts': [
            'run_env=cathsim.cathsim.env:run_env',
            'record_traj=human.utils:cmd_record_traj',
            'visualize_agent=rl.utils:cmd_visualize_agent',
        ],
    },
)<|MERGE_RESOLUTION|>--- conflicted
+++ resolved
@@ -1,78 +1,50 @@
 from setuptools import setup, find_packages
 
 extra_dev = [
-    'pytest',
+    "pytest",
 ]
 
-<<<<<<< HEAD
-extra_utils = [
-    'rich',
-    'progressbar2',
-    'progress',
-    'tqdm',
-    'opencv-python',
-    'matplotlib',
-    'seaborn',
-]
-
-extra_rl = [
-    'imitation',
-    'stable-baselines3==1.8.0',
-    'torch',
-]
-
-extra = extra_dev + extra_rl
-
-=======
->>>>>>> 95f52404
-
 setup(
-    name='cathsim',
-    version='0.1.dev1',
-    url='cathsim.github.io',
-    author='Tudor Jianu',
-    author_email='tudorjnu@gmail.com',
+    name="cathsim",
+    version="0.1.dev1",
+    url="cathsim.github.io",
+    author="Tudor Jianu",
+    author_email="tudorjnu@gmail.com",
     packages=find_packages(
-        where='src',
+        where="src",
         include=[
-            'cathsim',
-            'rl',
-            'human',
-            'evaluation',
-        ]
+            "cathsim",
+            "rl",
+            "human",
+            "evaluation",
+        ],
     ),
     setup_requires=[
         "setuptools==58.0.0",
     ],
     install_requires=[
-        'gym==0.21.*',
-        'dm-control',
-        'pyyaml',
-<<<<<<< HEAD
-        'mergedeep',
-        *extra_rl,
-        *extra_utils,
-=======
-        'opencv-python',
-        'matplotlib',
-        'stable-baselines3==1.8.0',
-        'torch',
-        'imitation',
-        'tqdm',
-        'rich',
-        'mergedeep',
-        'progressbar2',
-        'progress',
->>>>>>> 95f52404
+        "gym==0.21.*",
+        "dm-control",
+        "pyyaml",
+        "opencv-python",
+        "matplotlib",
+        "stable-baselines3==1.8.0",
+        "torch",
+        "imitation",
+        "tqdm",
+        "rich",
+        "mergedeep",
+        "progressbar2",
+        "progress",
     ],
     extras_require={
-        'dev': extra_dev,
+        "dev": extra_dev,
     },
     entry_points={
-        'console_scripts': [
-            'run_env=cathsim.cathsim.env:run_env',
-            'record_traj=human.utils:cmd_record_traj',
-            'visualize_agent=rl.utils:cmd_visualize_agent',
+        "console_scripts": [
+            "run_env=cathsim.cathsim.env:run_env",
+            "record_traj=human.utils:cmd_record_traj",
+            "visualize_agent=rl.utils:cmd_visualize_agent",
         ],
     },
 )